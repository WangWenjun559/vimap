'''
The real worker routine used by vimap.pool. This provides a runnable which
consumes from an input queue, and enqueues results to an output queue.

TODO: Change debug print to use `logging`. This will require some real
testing though...
'''
from __future__ import absolute_import
from __future__ import print_function

import multiprocessing.queues
import os
import sys
<<<<<<< HEAD
import traceback
=======
>>>>>>> 947fea9c

import vimap.exception_handling


_IDLE_TIMEOUT = 0.02

class WorkerRoutine(object):
    def __init__(self, fcn, init_args, init_kwargs, index, debug):
        self.fcn = fcn
        self.init_args = init_args
        self.init_kwargs = dict(init_kwargs)
        self.init_kwargs_str = str(self.init_kwargs) # for debug printing
        self.index, self.debug_enabled = index, debug

    def debug(self, message, *fmt_args, **fmt_kwargs):
        if self.debug_enabled:
            print("Worker[{0}] {1}".format(
                self.index, message.format(*fmt_args, **fmt_kwargs)))

    def worker_input_generator(self):
        '''Call this on the worker processes: yields input.'''
        while True:
            try:
                x = self.input_queue.get(timeout=_IDLE_TIMEOUT)
                if x is None:
                    return
                if self.input_index is not None:
                    vimap.exception_handling.print_warning(
                        "Didn't produce an output for input!",
                        input_index=self.input_index)
                self.input_index, z = x
                self.debug("Got input #{0}", self.input_index)
                yield z
            except multiprocessing.queues.Empty:
                # print("Waiting")
                pass
            except IOError:
                print("Worker error getting item from input queue",
                    file=sys.stderr)
                raise

    def explicitly_close_queues(self):
        '''Explicitly join queues, so that we'll get "stuck" in something that's
        more easily debugged than multiprocessing.

        NOTE: It's tempting to call self.output_queue.cancel_join_thread(),
        but this seems to leave us in a bad state in practice (reproducible
        via existing tests).
        '''
        self.input_queue.close()
        self.output_queue.close()
        try:
            self.debug("Joining input queue")
            self.input_queue.join_thread()
            self.debug("...done")

            try:
                self.debug("Joining output queue (size {size}, full: {full})",
                    size=self.output_queue.qsize(),
                    full=self.output_queue.full())
            except NotImplementedError: pass # Mac OS X doesn't implement qsize()
            self.output_queue.join_thread()
            self.debug("...done")
        # threads might have already been closed
        except AssertionError: pass

    def run(self, input_queue, output_queue):
        '''
        Takes ordered items from input_queue, lets `fcn` iterate over
        those, and puts items yielded by `fcn` onto the output queue,
        with their IDs.
        '''
        self.input_queue, self.output_queue = input_queue, output_queue
        self.input_index = None
        self.debug("starting; PID {0}, init kwargs {1}", os.getpid(), self.init_kwargs_str)
        try:
            fcn_iter = self.fcn(self.worker_input_generator(), *self.init_args, **self.init_kwargs)
            try:
                iter(fcn_iter)
            except TypeError:
                vimap.exception_handling.print_warning(
                    "Your worker function must yield values for inputs it consumes!",
                    fcn_return_value=fcn_iter)
                assert False
            for output in fcn_iter:
                assert self.input_index is not None, (
                    "Produced output before getting first input, or multiple "
                    "outputs for one input. Output: {0}".format(output))
                self.debug("Produced output for input #{0}", self.input_index)
                self.output_queue.put( (self.input_index, 'output', output) )
                self.input_index = None # prevent it from producing mult. outputs
        except Exception:
            ec = vimap.exception_handling.ExceptionContext.current()
            self.debug('{0}', ec.formatted_traceback)
            self.output_queue.put( (self.input_index, 'exception', ec) )

        self.explicitly_close_queues()
        self.debug("exiting")<|MERGE_RESOLUTION|>--- conflicted
+++ resolved
@@ -11,10 +11,6 @@
 import multiprocessing.queues
 import os
 import sys
-<<<<<<< HEAD
-import traceback
-=======
->>>>>>> 947fea9c
 
 import vimap.exception_handling
 
