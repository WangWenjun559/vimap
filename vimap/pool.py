'''
Provides process pools for vimap.

TBD:

For more complex tasks, which we might want to handle exceptions,

    def process_result(input):
        try:
            result = (yield)
            print("For input {0} got result {1}".format(input, result)
        except Exception as e:
            print("While processing input {0}, got exception {1}".format(input, e))

    processes.imap(entire_input_sequence).handle_result(process_result)

You can also use it in a more "async" manner, e.g. when your input sequences are
relatively small and/or calculated ahead of time, you can write,

    processes.map(seq1)
    processes.map(seq2)

(by default, input is only enqueued as results are consumed.)
'''
from __future__ import absolute_import
from __future__ import print_function

import multiprocessing
import multiprocessing.queues
import sys
import time
import weakref

import vimap.exception_handling
import vimap.queue_manager
import vimap.real_worker_routine
import vimap.util


NO_INPUT = 'NO_INPUT'


class VimapPool(object):
    '''Args: Sequence of vimap workers.'''

    process_class = multiprocessing.Process
    queue_manager_class = vimap.queue_manager.VimapQueueManager

    # TODO: Implement timeout in joining workers
    #
    def __init__(self, worker_sequence, in_queue_size_factor=10, timeout=5.0,
            max_total_in_flight=100000, debug=False):
        self.in_queue_size_factor = in_queue_size_factor
        self.worker_sequence = list(worker_sequence)

        self.qm = self.queue_manager_class(
            max_real_in_flight=self.in_queue_size_factor * len(self.worker_sequence),
            max_total_in_flight=max_total_in_flight,
            debug=debug)

        # Don't prevent `self` from being GC'd
        self_ref = weakref.ref(self)
        def check_output_for_error(item):
            uid, typ, output = item
            if typ == 'exception':
                vimap.exception_handling.print_exception(output, None, None)
                if self_ref(): self_ref().has_exceptions = True
        self.qm.add_output_hook(check_output_for_error)

        self.processes = []

        self.timeout = timeout

        self.input_uid_ctr = 0
        self.input_uid_to_input = {} # input to keep around until handled
        self.input_sequences = []
        self.has_exceptions = False # Have any workers thrown exceptions yet?
        self.debug = debug

    num_in_flight = property(lambda self: self.qm.num_total_in_flight)

    _default_print_fcn = lambda msg: print(msg, file=sys.stderr)
    def add_progress_notification(self, print_interval_s=1, item_type="items",
            print_fcn=_default_print_fcn):
        state = {'last_printed': time.time(), 'output_counter': 0}
        def print_output_progress(item):
            state['output_counter'] += 1
            if time.time() - state['last_printed'] > print_interval_s:
                state['last_printed'] = time.time()
                print_fcn("Processed {0} {1}".format(state['output_counter'], item_type))
        self.qm.add_output_hook(print_output_progress)
        return self

    def fork(self, debug=None):
        debug = self.debug if debug is None else debug
        for i, worker in enumerate(self.worker_sequence):
            routine = vimap.real_worker_routine.WorkerRoutine(
<<<<<<< HEAD
                worker.fcn, worker.args, worker.kwargs)
            process = self.process_class(
=======
                worker.fcn, worker.args, worker.kwargs, index=i, debug=debug)
            process = multiprocessing.Process(
>>>>>>> 947fea9c
                target=routine.run,
                args=(self.qm.input_queue, self.qm.output_queue))
            process.daemon = True # processes will be controlled by parent
            process.start()
            self.processes.append(process)

    def __del__(self):
        '''Don't hang if all references to the pool are lost.'''
        self.block_ignore_output(close_if_done=True)
        if self.input_uid_to_input and not self.has_exceptions:
            vimap.exception_handling.print_warning("Pool disposed before input "
                "was consumed, but no worker exceptions were caught "
                "(or only seen when the pool was deleted)")

    def all_processes_died(self, exception_check_optimization=True):
        if exception_check_optimization and (not self.has_exceptions):
            return False
        return not any(p.is_alive() for p in self.processes)

    @vimap.util.instancemethod_runonce()
    def send_stop_tokens(self):
        '''Sends stop tokens to the worker processes, telling them to shut
        down. Note that normal inputs are of the form (idx, value), whereas
        the stop token is not a tuple, so inputs can't be mistaken for stop
        tokens and vice-versa.
        '''
        for _ in self.processes:
            self.qm.input_queue.put(None)

    @vimap.util.instancemethod_runonce(depends=['send_stop_tokens'])
    def join_and_consume_output(self):
        # This will feed items from the output queue until it's
        # empty. However, we need to keep spooling from the output
        # queue as processes die, or else other processes may not
        # be able to enqueue their final items to the output queue
        # (since it's full).
        while not self.all_processes_died(exception_check_optimization=False):
            self.qm.feed_out_to_tmp(max_time_s=None)
            time.sleep(0.001)
        self.qm.feed_out_to_tmp(max_time_s=None)

    @vimap.util.instancemethod_runonce()
    def finish_workers(self):
        '''Sends stop tokens to subprocesses, then joins them. There may still be
        unconsumed output.

        This method is called when you call zip_in_out() with finish_workers=True
        (the default), as well as when the GC reclaims the pool.
        '''
        if self.debug:
            print("Main thread: Finishing workers")
        self.send_stop_tokens()
        self.join_and_consume_output()

    # === Input-enqueueing functionality
    def imap(self, input_sequence, pretransform=False):
        '''Spools bits of an input sequence to workers' queues; good
        for doing things like iterating through large files, live
        inputs, etc. Otherwise, use map.

        Keyword arguments:
            pretransform -- if True, then assume input_sequence items
                are pairs (x, tf(x)), where tf is some kind of
                pre-serialization transform, applied to input elements
                before they are sent to worker processes.
        '''
        if pretransform:
            self.input_sequences.append(iter(input_sequence))
        else:
            self.input_sequences.append(((v, v) for v in input_sequence))
        self.spool_input(close_if_done=False)
        return self

    # NOTE: `map` may overwhelm the output queue and cause things to freeze,
    # therefore it's getting removed for now. Plans to re-add it are not
    # imminent.

    @property
    def all_input_serialized(self):
        '''Input from all calls to imap; downside of this approach
        is that it keeps around dead iterators.
        '''
        def get_serialized((x, xser)):
            uid = self.input_uid_ctr
            self.input_uid_ctr += 1
            self.input_uid_to_input[uid] = x
            return (uid, xser)
        return (get_serialized(x) for seq in self.input_sequences for x in seq)

    def spool_input(self, close_if_done=False):
        '''Put input on the queue. If `close_if_done` and we reach the end
        of the input stream, send stop tokens.
        '''
        if self.qm.spool_input(self.all_input_serialized) and close_if_done:
            # reached the end of the stream
            self.send_stop_tokens()
    # ------

    def get_corresponding_input(self, uid, output):
        '''Find the input object given the output.

        Sometimes we get an exception as output before any input has
        been processed, thus we have no corresponding input.
        '''
        return self.input_uid_to_input.pop(uid, NO_INPUT)

    # === Results-consuming functions
    def zip_in_out_typ(self, close_if_done=True):
        '''Yield (input, output, type) tuples for each input item processed.

        type can either be 'output' or 'exception' and output will
        contain either the output value or the exception, respectively.
        '''
        self.spool_input()
        while self.qm.num_total_in_flight > 0:
            try:
                uid, typ, output = self.qm.pop_output()

                # Spool more so we don't exit prematurely
                if self.qm.num_total_in_flight < len(self.processes):
                    self.spool_input(close_if_done=close_if_done)

                inp = self.get_corresponding_input(uid, output)
                yield inp, output, typ
            except multiprocessing.queues.Empty:
                # If processes are still running, then just wait for
                # more output. If not, we've exhausted the ouput and
                # break.
                if self.all_processes_died():
                    # num_total_in_flight is messed up (will always be
                    # positive). We must exit.
                    vimap.exception_handling.print_warning(
                        "All processes died prematurely!")
                    break
                time.sleep(0.01)
            except IOError:
                print("Error getting output queue item from main process",
                    file=sys.stderr)
                raise
        if close_if_done:
            self.finish_workers()
        # Return when input given is exhausted, or workers die from exceptions

    def zip_in_out(self, *args, **kwargs):
        '''Yield (input, output) tuples for each input item processed
        skipping inputs that had an exception.
        '''
        for inp, output, typ in self.zip_in_out_typ(*args, **kwargs):
            if typ == 'output':
                yield inp, output
    # ------

    def block_ignore_output(self, *args, **kwargs):
        for _ in self.zip_in_out(*args, **kwargs): pass


def fork(*args, **kwargs):
    pool = VimapPool(*args, **kwargs)
    pool.fork()
    return pool


def fork_identical(worker_fcn, *args, **kwargs):
    '''Shortcut for when you don't care about per-worker initialization
    arguments.
    '''
    num_workers = kwargs.pop('num_workers', multiprocessing.cpu_count())
    return fork(worker_fcn.init_args(*args, **kwargs) for _ in range(num_workers))<|MERGE_RESOLUTION|>--- conflicted
+++ resolved
@@ -95,13 +95,8 @@
         debug = self.debug if debug is None else debug
         for i, worker in enumerate(self.worker_sequence):
             routine = vimap.real_worker_routine.WorkerRoutine(
-<<<<<<< HEAD
-                worker.fcn, worker.args, worker.kwargs)
+                worker.fcn, worker.args, worker.kwargs, index=i, debug=debug)
             process = self.process_class(
-=======
-                worker.fcn, worker.args, worker.kwargs, index=i, debug=debug)
-            process = multiprocessing.Process(
->>>>>>> 947fea9c
                 target=routine.run,
                 args=(self.qm.input_queue, self.qm.output_queue))
             process.daemon = True # processes will be controlled by parent
