--- conflicted
+++ resolved
@@ -70,10 +70,7 @@
 
 
 class NoWarningsTest(T.TestCase):
-<<<<<<< HEAD
-=======
 
->>>>>>> d5fbb4fb
     def test_no_warnings(self):
         with mock.patch('sys.stderr') as stderr:
             vimap.exception_handling.print_warning('')
